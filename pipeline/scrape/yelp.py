--- conflicted
+++ resolved
@@ -10,11 +10,8 @@
 import requests
 # Application imports
 from pipeline.scrape.common import IPlacesProvider
-<<<<<<< HEAD
 from shapely import MultiPolygon, Polygon
-=======
 from pipeline.utils.geometry import get_geojson_centerpoints
->>>>>>> d0e00fea
 
 
 class YelpClient(IPlacesProvider):
@@ -39,13 +36,8 @@
             self._logger = logger
         except KeyError as e:
             raise RuntimeError(
-<<<<<<< HEAD
                 "Failed to initialize GooglePlacesClient."
                 f'Missing expected environment variable "{e}".'
-=======
-                "Failed to initialize YelpClient."
-                f"Missing expected environment variable \"{e}\"."
->>>>>>> d0e00fea
             ) from None
 
     def find_places_in_geography(
