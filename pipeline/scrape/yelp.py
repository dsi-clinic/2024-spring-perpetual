--- conflicted
+++ resolved
@@ -92,11 +92,7 @@
 
     def find_places_in_bounding_box(
         self, box: BoundingBox, search_radius: float
-<<<<<<< HEAD
-    ) -> Tuple[Dict, Dict]:
-=======
     ) -> Tuple[List[Dict], List[Dict]]:
->>>>>>> c9c59d90
         """Locates all POIs within the bounding box.
 
         Args:
@@ -252,7 +248,6 @@
         errors = []
         for cell in cells:
             if cell.intersects_with(geo):
-<<<<<<< HEAD
                 # get the pois and errors list created by the
                 # find_places_in_bounding_box function
                 cell_pois, cell_errs = self.find_places_in_bounding_box(
@@ -283,23 +278,14 @@
                         )
                         cleaned_poi["latitude"] = poi.get("coordinates")["latitude"]
                         cleaned_poi["longitude"] = poi.get("coordinates")["longitude"]
-                        cleaned_poi["display_address"] = ', '.join(poi.get("location")[
-                            "display_address"
-                        ])
+                        cleaned_poi["display_address"] = ", ".join(
+                            poi.get("location")["display_address"]
+                        )
                         cleaned_pois.append(cleaned_poi)
 
                 # back to original code in dev, except instead of adding the cell_pois returned
                 # by the find_places_in_bounding_box, I add the newly cleaned pois
                 pois.extend(cleaned_pois)
-=======
-                cell_pois, cell_errs = self.find_places_in_bounding_box(
-                    box=cell,
-                    search_radius=YelpClient.MAX_SEARCH_RADIUS_IN_METERS,
-                )
-                pois.extend(cell_pois)
->>>>>>> c9c59d90
                 errors.extend(cell_errs)
 
-        return pois, errors
-
-    +        return pois, errors