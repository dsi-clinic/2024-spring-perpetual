"""Provides access to geographic locations using the Yelp Fusion API.
"""

# Standard library imports
import logging
import os
import time
from decimal import Decimal
from enum import Enum
from typing import Dict, List, Tuple, Union

# Third-party imports
import requests
from shapely import MultiPolygon, Polygon, Point

# Application imports
from pipeline.scrape.common import IPlacesProvider
from pipeline.utils.geometry import (
    BoundingBox,
    convert_meters_to_degrees,
)


class YelpPOICategories(Enum):
    """Enumerates all relevant categories for points of interest."""

    # Potential Indoor Points
    BAR = "bars"
    RESTAURANT = "restaurants"

    # Potential Outdoor Points
    APARTMENTS = "apartments"
    BIKE_SHARING_HUB = "bikesharing"
    BUS_STATION = "busstations"
    CONDO = "condominiums"
    DRUGSTORE = "drugstores"
    ELEMENTARY_SCHOOL = "elementaryschools"
    GROCERY = "grocery"
    HOTELS = "hotels"
    JUNIOR_OR_SENIOR_HIGH_SCHOOL = "highschools"
    METRO_STATION = "metrostations"
    OFFICE = "sharedofficespaces"
    PARK = "parks"
    PHARMACY = "pharmacy"
    PRESCHOOL = "preschools"
    RECYCLING_CENTER = "recyclingcenter"
    SHARED_LIVING = "housingcooperatives"
    TRAIN_STATIONS = "trainstations"


class YelpClient(IPlacesProvider):
    """A simple wrapper for the Yelp Fusion API."""

    MAX_NUM_PAGE_RESULTS: int = 50
    """The maximum number of results that can be returned on a single page of
    search results. The inclusive upper bound of the "limit" query parameter.
    """

    MAX_NUM_QUERY_RESULTS: int = 1_000
    """The maximum number of results that can be returned from a single query.
    """

    MAX_SEARCH_RADIUS_IN_METERS: int = 40_000
    """The maximum size of the suggested search radius in meters.
    Approximately equal to 25 miles.
    """

    def __init__(self, logger: logging.Logger) -> None:
        """Initializes a new instance of a `YelpClient`.

        Args:
            logger (`logging.Logger`): An instance of a Python
                standard logger.

        Raises:
            `RuntimeError` if an environment variable,
                `YELP_API_KEY`, is not found.

        Returns:
            `None`
        """
        try:
            self._api_key = os.environ["YELP_API_KEY"]
            self._logger = logger
        except KeyError as e:
            raise RuntimeError(
                "Failed to initialize YelpClient."
                f'Missing expected environment variable "{e}".'
            ) from None

    def find_places_in_bounding_box(self, box: BoundingBox) -> Tuple[Dict, Dict]:
        """Locates all POIs within the bounding box.

        Args:
            box (`BoundingBox`): The bounding box.

        Returns:
            (`dict`, `dict`): A two-item tuple consisting of the POIs and errors.
        """
        # Initialize request URL and static params
        url = "https://api.yelp.com/v3/businesses/search"
        categories = ",".join(e.value for e in YelpPOICategories)
        limit = YelpClient.MAX_NUM_PAGE_RESULTS

        # Issue POI query for minimum bounding circle circumscribing each box
        # NOTE: Only integers are accepted for the radius.
        pois = []
        errors = []
        page_idx = 0
        while True:
            # Build request parameters and headers
            params = {
                "radius": YelpClient.MAX_SEARCH_RADIUS_IN_METERS,
                "categories": categories,
                "longitude": float(box.center.lon),
                "latitude": float(box.center.lat),
                "limit": limit,
                "offset": page_idx * limit,
            }
            headers = {
                "Authorization": f"Bearer {self._api_key}",
            }

            # Send request and parse JSON response
            r = requests.get(url, headers=headers, params=params)
            data = r.json()

            # If error occurred, store information and exit processing for cell
            if not r.ok:
                self._logger.error(
                    "Failed to retrieve POI data through the Yelp API. "
                    f'Received a "{r.status_code}-{r.reason}" status code '
                    f'with the message "{r.text}".'
                )
                errors.append({"params": params, "error": data})
                return pois, errors

            # Otherwise, if number of POIs returned exceeds max, split
            # box and recursively issue HTTP requests
            if data["total"] > YelpClient.MAX_NUM_QUERY_RESULTS:
                sub_cells = box.split_along_axes(x_into=2, y_into=2)
                for sub in sub_cells:
                    sub_pois, sub_errs = self.find_places_in_bounding_box(sub)
                    pois.extend(sub_pois)
                    errors.extend(sub_errs)
                    return pois, errors

            # Otherwise, extract business data from response body JSON
            page_pois = data.get("businesses", [])
            for poi in page_pois:
                pois.append(poi)

            # Determine total number of pages of data for query
            num_pages = (data["total"] // limit) + (
                1 if data["total"] % limit > 0 else 0
            )

            # Return POIs and errors if on last page
            if page_idx == num_pages - 1:
                return pois, errors

            # Otherwise, iterate page index and add delay before next request
            page_idx += 1
            time.sleep(0.5)

    def find_places_in_geography(self, geo: Union[Polygon, MultiPolygon]) -> List[Dict]:
        """Locates all POIs with a review within the given geography.
        The Fusion API permits searching for POIs within a radius around
        a given point. Therefore, data is extracted by dividing the
        geography's bounding box into cells of equal size and then searching
        within the circular areas that circumscribe (i.e., perfectly enclose)
        those cells.

        To circumscribe a cell, the circle must have a radius that is
        one-half the length of the cell's diagonal (as derived from the
        Pythagorean Theorem). Let `side` equal the length of a cell's side.
        It follows that the radius is:

        ```
        radius = (√2/2) * side
        ```

        Yelp sets a cap on the radius search size, so after solving for `side`,
        it follows that cell sizes are restricted as follows:

        ```
        max_side = √2 * max_radius
        ```

        Therefore, the bounding box must be split into _at least_ the following
        number of cells along the x- and y- (i.e., longitude and latitude)
        directions to avoid having cells that are too big:

        ```
        min_num_splits = ceil(bounding_box_length / max_side)
        ```

        Finally, only 1,000 records may be fetched from a single query, with
        a maximum limit of 50 records per page of data, even if more businesses
        are available. Therefore, it is important to confirm that less than
        1,000 records are returned with a query to avoid missing data.

        Documentation:
        - ["Yelp API Reference | Search"](https://docs.developer.yelp.com/reference/v3_business_search)

        Args:
            geo (`Polygon` or `MultiPolygon`): The boundary.

        Returns:
            (`list` of `dict`): The list of places.
        """
        # Calculate bounding box for geography
        bbox: BoundingBox = BoundingBox.from_polygon(geo)

<<<<<<< HEAD
        ''' api link '''
        url = "https://api.yelp.com/v3/businesses/search"
        
        '''categories to exlpore'''
        category_list = ['restaurant', 'pharmacy', 'park', 'cafe', 'school', 'drugstore', 'dentist',
                        'hospital', 'university', 'gym', 'doctor', 'bakery', 'bar', 'amusement park', 
                        'aquarium', 'museum', 'hotel', 'grocery']

        '''input for getting centerpoints'''
        # filepath = '../../data/boundaries/hilo.geojson'
        #fixing filepath bc the file is being run from a different directory
        # AKA access point is different, so filepath needed to be changed
        filepath = 'data/boundaries/hilo.geojson'

        '''running the function to get center points'''
        center_points  = get_geojson_centerpoints(filepath,10,10)
        ''' getting all businesses from center points'''
        POIs = []

        '''save unique coordinates'''
        unique_coordinates = set()
        for point in center_points:
            point_lat, point_long = point[1], point[0]  #extract latitude and longitude from the tuple
            params = {
                    'radius': 20000,
                    'category': ','.join(category_list),
                    'longitude': point_long,
                    'latitude': point_lat}
            
            headers = {
                'Authorization': f'Bearer {self._api_key}',}
            response = requests.get(url, headers=headers, params=params)
            
            ''' making sure the scrape worked'''
            if response.status_code == 200:
                data = response.json()
                '''extracting information from json file'''
                businesses = data.get('businesses', [])

                for business in businesses:
                #extract POI coordinates
                    business_coordinates = business.get('coordinates')
                
                #check if coordinates are not None and not duplicates
                    if business_coordinates and tuple(business_coordinates.values()) not in unique_coordinates:
                        unique_coordinates.add(tuple(business_coordinates.values()))
                    
                    #check if the business coordinates are inside the given polygon
                        point = Point(business_coordinates['longitude'], business_coordinates['latitude'])
                        if geo.contains(point):
                            place_info = {
                                'name': business.get('name'),
                                'coordinates': business_coordinates,
                                'location': business.get('location'),
                                'address': business.get('display_address'),
                                'category': business.get('categories'),}
                            POIs.append(place_info) #appending if they're unique coordinates
                        else:
                            print(f"Business {business.get('name')} is outside the specified polygon.")
                    else:
                        print(f"Duplicate coordinates or no coordinates found for business {business.get('name')}.")
            else:
                '''error if request didn't work'''
                print(f"Failed to retrieve data. Status code: {response.status_code}")
        
        return POIs
=======
        # Calculate length of square circumscribed by circle with the max search radius
        max_side_meters = (2**0.5) * YelpClient.MAX_SEARCH_RADIUS_IN_METERS

        # Use heuristic to convert length from meters to degrees at box's lower latitude
        deg_lat, deg_lon = convert_meters_to_degrees(max_side_meters, bbox.bottom_left)

        # Take minimum value as side length (meters convert differently to lat and lon,
        # and we want to avoid going over max radius)
        max_side_degrees = min(deg_lat, deg_lon)

        # Divide box into grid of cells of approximately equal length and width
        # NOTE: Small size differences may exist due to rounding.
        cells: List[BoundingBox] = bbox.split_into_squares(
            size_in_degrees=Decimal(str(max_side_degrees))
        )

        # Locate POIs within each cell if it contains any part of geography
        pois = []
        errors = []
        for cell in cells:
            if cell.intersects_with(geo):
                cell_pois, cell_errs = self.find_places_in_bounding_box(cell)
                pois.extend(cell_pois)
                errors.extend(cell_errs)

        return pois, errors
>>>>>>> 39739d49
<|MERGE_RESOLUTION|>--- conflicted
+++ resolved
@@ -212,74 +212,6 @@
         # Calculate bounding box for geography
         bbox: BoundingBox = BoundingBox.from_polygon(geo)
 
-<<<<<<< HEAD
-        ''' api link '''
-        url = "https://api.yelp.com/v3/businesses/search"
-        
-        '''categories to exlpore'''
-        category_list = ['restaurant', 'pharmacy', 'park', 'cafe', 'school', 'drugstore', 'dentist',
-                        'hospital', 'university', 'gym', 'doctor', 'bakery', 'bar', 'amusement park', 
-                        'aquarium', 'museum', 'hotel', 'grocery']
-
-        '''input for getting centerpoints'''
-        # filepath = '../../data/boundaries/hilo.geojson'
-        #fixing filepath bc the file is being run from a different directory
-        # AKA access point is different, so filepath needed to be changed
-        filepath = 'data/boundaries/hilo.geojson'
-
-        '''running the function to get center points'''
-        center_points  = get_geojson_centerpoints(filepath,10,10)
-        ''' getting all businesses from center points'''
-        POIs = []
-
-        '''save unique coordinates'''
-        unique_coordinates = set()
-        for point in center_points:
-            point_lat, point_long = point[1], point[0]  #extract latitude and longitude from the tuple
-            params = {
-                    'radius': 20000,
-                    'category': ','.join(category_list),
-                    'longitude': point_long,
-                    'latitude': point_lat}
-            
-            headers = {
-                'Authorization': f'Bearer {self._api_key}',}
-            response = requests.get(url, headers=headers, params=params)
-            
-            ''' making sure the scrape worked'''
-            if response.status_code == 200:
-                data = response.json()
-                '''extracting information from json file'''
-                businesses = data.get('businesses', [])
-
-                for business in businesses:
-                #extract POI coordinates
-                    business_coordinates = business.get('coordinates')
-                
-                #check if coordinates are not None and not duplicates
-                    if business_coordinates and tuple(business_coordinates.values()) not in unique_coordinates:
-                        unique_coordinates.add(tuple(business_coordinates.values()))
-                    
-                    #check if the business coordinates are inside the given polygon
-                        point = Point(business_coordinates['longitude'], business_coordinates['latitude'])
-                        if geo.contains(point):
-                            place_info = {
-                                'name': business.get('name'),
-                                'coordinates': business_coordinates,
-                                'location': business.get('location'),
-                                'address': business.get('display_address'),
-                                'category': business.get('categories'),}
-                            POIs.append(place_info) #appending if they're unique coordinates
-                        else:
-                            print(f"Business {business.get('name')} is outside the specified polygon.")
-                    else:
-                        print(f"Duplicate coordinates or no coordinates found for business {business.get('name')}.")
-            else:
-                '''error if request didn't work'''
-                print(f"Failed to retrieve data. Status code: {response.status_code}")
-        
-        return POIs
-=======
         # Calculate length of square circumscribed by circle with the max search radius
         max_side_meters = (2**0.5) * YelpClient.MAX_SEARCH_RADIUS_IN_METERS
 
@@ -305,5 +237,4 @@
                 pois.extend(cell_pois)
                 errors.extend(cell_errs)
 
-        return pois, errors
->>>>>>> 39739d49
+        return pois, errors