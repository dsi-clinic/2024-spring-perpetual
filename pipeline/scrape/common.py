"""Defines interfaces and common classes for scraping points of interest.
"""

# Standard library imports
from abc import ABC, abstractmethod
from typing import Dict, List, Union

# Third-party imports
from shapely import MultiPolygon, Polygon


class IPlacesProvider(ABC):
    """An abstract class for identifying points of interest (POI)."""

    @abstractmethod
<<<<<<< HEAD
    def find_places_in_geography(
        self, geo: Union[Polygon, MultiPolygon]
    ) -> List[Dict]:
=======
    def find_places_in_geography(self, geo: Union[Polygon, MultiPolygon]) -> List[Dict]:
>>>>>>> 312fd9ca
        """Locates all POIs within the given geography.

        Args:
            geo (`Polygon` or `MultiPolygon`): The boundary.

        Returns:
            (`list` of `dict`): The places.
        """
        raise NotImplementedError<|MERGE_RESOLUTION|>--- conflicted
+++ resolved
@@ -13,13 +13,7 @@
     """An abstract class for identifying points of interest (POI)."""
 
     @abstractmethod
-<<<<<<< HEAD
-    def find_places_in_geography(
-        self, geo: Union[Polygon, MultiPolygon]
-    ) -> List[Dict]:
-=======
     def find_places_in_geography(self, geo: Union[Polygon, MultiPolygon]) -> List[Dict]:
->>>>>>> 312fd9ca
         """Locates all POIs within the given geography.
 
         Args:
