--- conflicted
+++ resolved
@@ -76,26 +76,6 @@
 
     # Call third-party geolocation clients while caching and aggregating results
     places = []
-<<<<<<< HEAD
-    locators = [
-        # BingMapsClient,
-        # GooglePlacesClient,
-        # TomTomSearchClient,
-        YelpClient
-    ]
-    for locator_cls in locators:
-        locator: IPlacesProvider = locator_cls(logger)
-        api_places = locator.find_places_in_geography(polygon) or []
-        places.extend(api_places)
-
-    # Write results to file
-    # TODO - Implement storage writer
-    #with open("../data/output_poi.json", "w") as f:
-    #fixing filepath bc the file is being run from a different directory
-    # AKA access point is different, so filepath needed to be changed
-    with open("data/output_poi.json", "w") as f:    
-        json.dump(places, f, indent=2)
-=======
     for provider in providers:
         # Define relative path to output POI file within data directory
         provider_poi_fpath = f"{POI_DIR}/{city}_{provider}.json"
@@ -149,7 +129,6 @@
 
     Args:
         logger (`logging.Logger`): An instance of a standard logger.
->>>>>>> 39739d49
 
     Returns:
         `None`
