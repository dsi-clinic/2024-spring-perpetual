--- conflicted
+++ resolved
@@ -38,7 +38,6 @@
     logger.info("Loading geography from file.")
     with storage.read_file("boundaries/hilo.geojson") as f:
         data = json.load(f)
-<<<<<<< HEAD
 
     # Parse geography for GeoJSON and convert to Shapely object,
     # assumed to be a Polygon or Multipolygon
@@ -46,27 +45,15 @@
     # Commented out for Galveston
     # geojson = data["features"][0]["geometry"]
 
-=======
-    # Parse geography for GeoJSON and convert to Shapely object,
-    # assumed to be a Polygon or Multipolygon
-        
->>>>>>> d0e00fea
     # for galveston geojson we need:
     # geojson = data["features"][0]["geometry"]
 
     # for hilo geojson we need:
     geojson = data
-<<<<<<< HEAD
     polygon = shape(geojson)
 
     # Define the type of places you're interested in
     place_type = "restaurant"  # for example
-=======
-
-    polygon = shape(geojson)
-
-    
->>>>>>> d0e00fea
 
     # Call clients and aggregate results
     places = []
@@ -83,14 +70,10 @@
 
     # Write results to file
     # TODO - Implement storage writer
-<<<<<<< HEAD
-    with open("data/output_poi.json", "w") as f:
-=======
     #with open("../data/output_poi.json", "w") as f:
     #fixing filepath bc the file is being run from a different directory
     # AKA access point is different, so filepath needed to be changed
     with open("data/output_poi.json", "w") as f:    
->>>>>>> d0e00fea
         json.dump(places, f, indent=2)
 
 
@@ -101,12 +84,7 @@
         # Read in YAML file and parse as dictionary
         config = {}
         logger = LoggerFactory.get("PIPELINE")
-<<<<<<< HEAD
         main(config, logger)
-=======
-
-        main(logger)
->>>>>>> d0e00fea
     except Exception as e:
         logger.error(f"An error occurred during pipeline execution. {e}")
         exit(1)