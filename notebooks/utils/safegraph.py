--- conflicted
+++ resolved
@@ -5,11 +5,6 @@
 import itertools
 import json
 import os
-<<<<<<< HEAD
-# import webbrowser
-=======
-import webbrowser
->>>>>>> 6542fd84
 from typing import List, Optional
 
 # Third-party imports
@@ -122,21 +117,13 @@
     # Assert that the number of rows is equal to the sum of raw visit counts
     assert len(expanded_df) == subset_df["raw_visit_counts"].sum()
 
-<<<<<<< HEAD
-    # Check expanded_df for missing or infinite values 
-    # and drop them if necessary
-=======
-    # Check expanded_df for missing or infinite values and
-    # drop them if necessary
->>>>>>> 6542fd84
+    # Check expanded_df for missing or infinite values and drop if necessary
     expanded_df = expanded_df.dropna(subset=["longitude", "latitude"])
     expanded_df = expanded_df[
-        (expanded_df["longitude"] != np.inf)
-        & (expanded_df["latitude"] != np.inf)
+        (expanded_df["longitude"] != np.inf) & (expanded_df["latitude"] != np.inf)
     ]
     expanded_df = expanded_df[
-        (expanded_df["longitude"] != -np.inf)
-        & (expanded_df["latitude"] != -np.inf)
+        (expanded_df["longitude"] != -np.inf) & (expanded_df["latitude"] != -np.inf)
     ]
 
     # Convert to GeoDataFrame and set CRS
@@ -179,9 +166,9 @@
         .reset_index(drop=True)
         .head(n)
     )
-    ranked_locations["raw_visit_counts"] = ranked_locations[
-        "raw_visit_counts"
-    ].apply(lambda c: f"{int(c):,}")
+    ranked_locations["raw_visit_counts"] = ranked_locations["raw_visit_counts"].apply(
+        lambda c: f"{int(c):,}"
+    )
     display(ranked_locations)
 
 
@@ -203,10 +190,7 @@
     lat1, lon1, lat2, lon2 = map(np.radians, [lat1, lon1, lat2, lon2])
     dlat = lat2 - lat1
     dlon = lon2 - lon1
-    a = (
-        np.sin(dlat / 2) ** 2
-        + np.cos(lat1) * np.cos(lat2) * np.sin(dlon / 2) ** 2
-    )
+    a = np.sin(dlat / 2) ** 2 + np.cos(lat1) * np.cos(lat2) * np.sin(dlon / 2) ** 2
     c = 2 * np.arctan2(np.sqrt(a), np.sqrt(1 - a))
     distance = R * c
     return distance
@@ -237,16 +221,8 @@
 
     results = []
 
-<<<<<<< HEAD
     for index, business in top_visited.iterrows():
         # Parse the JSON data in 'related_same_day_brand'
-=======
-    # Step 2: For each of the top 10 businesses,
-    # find the top related brand based on visit counts
-    for _, business in top_visited.iterrows():
-
-        # Parse the JSON data in the 'related_same_day_brand' column
->>>>>>> 6542fd84
         try:
             related_brands = json.loads(business["related_same_day_brand"])
         except json.JSONDecodeError:
@@ -256,23 +232,16 @@
         related_brands_df = pd.DataFrame(
             list(related_brands.items()), columns=["Brand", "Count"]
         )
-        top_related = related_brands_df.sort_values(
-            by="Count", ascending=False
-        ).head(1)
-<<<<<<< HEAD
-
-        for i, row in top_related.iterrows():
+        top_related = related_brands_df.sort_values(by="Count", ascending=False).head(1)
+
+        for _, row in top_related.iterrows():
             # Find all locations of the related brand
-            related_brand_locations = data[
-                data["location_name"] == row["Brand"]
-            ]
+            related_brand_locations = data[data["location_name"] == row["Brand"]]
 
             related_brand_locations = related_brand_locations.copy()
 
             # Calculate the distance to each related brand location
-            related_brand_locations.loc[
-                :, "distance"
-            ] = related_brand_locations.apply(
+            related_brand_locations.loc[:, "distance"] = related_brand_locations.apply(
                 lambda x: find_haversine_distance(
                     business["latitude"],
                     business["longitude"],
@@ -287,17 +256,6 @@
                 related_brand_locations["distance"].idxmin()
             ]
 
-=======
-
-        for _, row in top_related.iterrows():
-            # Find the matching business entry
-            # for the related brand using 'location_name'
-            # This assumes that 'location_name' can still uniquely
-            # identify related brands for fetching latitude and longitude
-            related_brand_info = data[
-                data["location_name"] == row["Brand"]
-            ].iloc[0]
->>>>>>> 6542fd84
             result = {
                 "Safegraph Place ID": business["safegraph_place_id"],
                 "High Traffic Location": business["location_name"],
@@ -307,9 +265,7 @@
                 "Related Brand Latitude": nearest_related_brand["latitude"],
                 "Related Brand Longitude": nearest_related_brand["longitude"],
                 "Related Brand Correlation": row["Count"],
-                "Distance to Related Brand (km)": nearest_related_brand[
-                    "distance"
-                ],
+                "Distance to Related Brand (km)": nearest_related_brand["distance"],
             }
             results.append(result)
 
@@ -322,31 +278,31 @@
     and related brand locations using Open Source Routing Machine (OSRM).
 
     Args:
-        df (pd.DataFrame): DataFrame containing the latitude and longitude 
-        of high traffic locations and related brand locations, 
+        df (pd.DataFrame): DataFrame containing the latitude and longitude
+        of high traffic locations and related brand locations,
         along with additional related brand information.
 
     Returns:
-        pd.DataFrame: A DataFrame containing route information including 
-        the high traffic location, related brand, correlation, distance, 
+        pd.DataFrame: A DataFrame containing route information including
+        the high traffic location, related brand, correlation, distance,
         duration, and route geometry.
     """
     routes = []
     osrm_url = "http://router.project-osrm.org/route/v1/foot/"
 
-    for index, row in df.iterrows():
+    for _, row in df.iterrows():
         if (
             pd.notna(row["High Traffic Latitude"])
             and pd.notna(row["High Traffic Longitude"])
             and pd.notna(row["Related Brand Latitude"])
             and pd.notna(row["Related Brand Longitude"])
         ):
-<<<<<<< HEAD
-            request_url = f"{osrm_url}{row['High Traffic Longitude']},{row['High Traffic Latitude']};{row['Related Brand Longitude']},{row['Related Brand Latitude']}?overview=full"
-=======
-            request_url = f"{osrm_url}{row['Main Longitude']}, {row['Main Latitude']};{row['Related Brand Longitude']},{row['Related Brand Latitude']}?overview=full"
-            # 'full' for complete route geometry
->>>>>>> 6542fd84
+            request_url = (
+                f"{osrm_url}{row['High Traffic Longitude']},"
+                f"{row['High Traffic Latitude']};"
+                f"{row['Related Brand Longitude']},"
+                f"{row['Related Brand Latitude']}?overview=full"
+            )
             try:
                 response = requests.get(request_url)
                 response.raise_for_status()
@@ -361,26 +317,16 @@
                     route_info = {
                         "High Traffic Location": row["High Traffic Location"],
                         "Related Brand": row["Related Brand"],
-                        "Related Brand Correlation": row[
-                            "Related Brand Correlation"
-                        ],
+                        "Related Brand Correlation": row["Related Brand Correlation"],
                         "Distance": first_route["distance"],
                         "Duration": first_route["duration"],
-<<<<<<< HEAD
                         "Geometry": decoded_geometry,
-=======
-                        "Geometry": decoded_geometry, # Store the decoded geometry
->>>>>>> 6542fd84
                     }
                     routes.append(route_info)
                 else:
                     print(
-<<<<<<< HEAD
-                        f"No route found for {row['High Traffic Location']} to {row['Related Brand']}"
-=======
-                        "No route found for" + 
-                        f"{row['Main Business']} to {row['Related Brand']}"
->>>>>>> 6542fd84
+                        f"No route found for {row['High Traffic Location']} "
+                        f"to {row['Related Brand']}"
                     )
             except requests.RequestException as e:
                 print(f"Request failed: {e}")
@@ -432,9 +378,7 @@
         Compute the opacity for the route based on the correlation value.
         Normalize the correlation value to a range of 0.3 to 1.0.
         """
-        return 0.5 + (correlation - min_corr) / (max_corr - min_corr) * (
-            1.0 - 0.5
-        )
+        return 0.5 + (correlation - min_corr) / (max_corr - min_corr) * (1.0 - 0.5)
 
     # Create the base map
     if not df_routes.empty:
@@ -461,9 +405,11 @@
         # Add the routes to the map
         for index, row in df_routes.iterrows():
             route_color = next(colors)
-            popup_text = f"Route from {row['High Traffic Location']} to {row['Related Brand']}"
-
-            # Calculate the opacity based on the 
+            popup_text = (
+                f"Route from {row['High Traffic Location']} to {row['Related Brand']}"
+            )
+
+            # Calculate the opacity based on the
             # related brand correlation integer
             correlation_int = row["Related Brand Correlation"]
             opacity = compute_opacity(correlation_int, min_corr, max_corr)
@@ -498,74 +444,6 @@
         print("No routes to display.")
         return None
 
-<<<<<<< HEAD
-=======
-    first_coord = df_routes.iloc[0]["Geometry"][0]
-    fmap = folium.Map(location=list(first_coord), zoom_start=12)
-
-    # Add a legend to the map
-    legend_html = """
-    <div style="position: fixed;
-                bottom: 50px; left: 50px; width: 150px; height: 90px;
-                border:2px solid grey; z-index:9999; font-size:14px;
-                ">&nbsp; <b>Legend</b> <br>
-                    &nbsp; Main Business &nbsp;
-                    <i class="fa fa-map-marker fa-2x" style="color:red"></i><br>
-                    &nbsp; Related Brand &nbsp;
-                    <i class="fa fa-map-marker fa-2x" style="color:blue"></i>
-    </div>
-    """
-    fmap.get_root().html.add_child(folium.Element(legend_html))
-
-    # Add the routes to the map
-    for _, row in df_routes.iterrows():
-        route_color = next(colors)  # Get a color from the cycle
-        popup_text = (
-            f"Route from {row['Main Business']} to {row['Related Brand']}"
-        )
-        folium.PolyLine(
-            locations=[(coord for coord in row["Geometry"])],
-            weight=5,
-            color=route_color,
-            popup=folium.Popup(
-                popup_text, parse_html=True
-            ),  # Add popup to the route
-        ).add_to(fmap)
-
-        # Add markers for the start (main business) and
-        # end (related brand) points
-        folium.Marker(
-            location=[*row["Geometry"][0]],
-            popup=f"{row['Main Business']}",
-            icon=folium.Icon(color="red"),
-        ).add_to(fmap)
-
-        folium.Marker(
-            location=[*row["Geometry"][-1]],
-            popup=f"{row['Related Brand']}",
-            icon=folium.Icon(color="blue"),
-        ).add_to(fmap)
-
-    # Save the map if specified
-    if output_file_name:
-        output_dir = f"{DATA_DIR}/foot-traffic/output"
-        os.makedirs(output_dir, exist_ok=True)
-        output_file_name = (
-            output_file_name
-            if output_file_name.endswith(".html")
-            else output_file_name + ".html"
-        )
-        output_file_path = os.path.join(output_dir, output_file_name)
-        fmap.save(output_file_path)
-        webbrowser.open(f"file://{os.path.abspath(output_file_path)}")
-    else:
-        temp_file_path = "/tmp/temp_map.html"
-        fmap.save(temp_file_path)
-        webbrowser.open(f"file://{os.path.abspath(temp_file_path)}")
-
-    display(fmap)
-
->>>>>>> 6542fd84
 
 def plot_top_restaurants(df: pd.DataFrame) -> None:
     """Plots a choropleth map of restaurant locations,
@@ -582,9 +460,7 @@
     food_sorted_df = food_df.sort_values(by="raw_visit_counts", ascending=True)
     food_sorted_df.reset_index(drop=True, inplace=True)
     food_grpd_df = (
-        food_sorted_df.groupby(
-            by=["safegraph_place_id", "latitude", "longitude"]
-        )
+        food_sorted_df.groupby(by=["safegraph_place_id", "latitude", "longitude"])
         .agg({"raw_visit_counts": "sum"})
         .reset_index()
     )
@@ -800,18 +676,14 @@
     location_filter = dataframe[dataframe["location_name"] == location_name]
 
     # Select only the relevant columns
-    location_df = location_filter[
-        ["location_name", "latitude", "longitude"]
-    ].copy()
+    location_df = location_filter[["location_name", "latitude", "longitude"]].copy()
 
     # Drop rows with NaN values in 'latitude' or 'longitude'
     location_df = location_df.dropna(subset=["latitude", "longitude"])
 
     # Drop duplicate rows based on 'latitude' and 'longitude'
     # to ensure unique locations
-    unique_location_df = location_df.drop_duplicates(
-        subset=["latitude", "longitude"]
-    )
+    unique_location_df = location_df.drop_duplicates(subset=["latitude", "longitude"])
 
     return unique_location_df
 
@@ -832,8 +704,7 @@
     top_visits = pd.DataFrame()
 
     # Get the names of the top x most visited businesses
-    top_business_names = df.sort_values(by="raw_visit_counts",
-                                        ascending=False)[
+    top_business_names = df.sort_values(by="raw_visit_counts", ascending=False)[
         "location_name"
     ].unique()[:x]
 
@@ -871,9 +742,7 @@
         ].apply(lambda x: json.loads(x) if x is not None else [])
 
         # Explode the DataFrame so each brand has its own row
-        all_related_brands = business_data.explode(
-            "related_same_day_brand_list"
-        )
+        all_related_brands = business_data.explode("related_same_day_brand_list")
 
         # Count the most common related same-day brand
         if not all_related_brands.empty:
@@ -904,9 +773,7 @@
     )
     gdf_related_brands = gpd.GeoDataFrame(
         top_related_df,
-        geometry=gpd.points_from_xy(
-            top_related_df.longitude, top_related_df.latitude
-        ),
+        geometry=gpd.points_from_xy(top_related_df.longitude, top_related_df.latitude),
     )
 
     # Set CRS to WGS84
@@ -927,15 +794,13 @@
     gdf.plot(ax=ax, color="blue", marker="o", label="Top Locations")
 
     # Plot related brands
-    gdf_related_brands.plot(
-        ax=ax, color="red", marker="x", label="Related Brands"
-    )
+    gdf_related_brands.plot(ax=ax, color="red", marker="x", label="Related Brands")
 
     # Add basemap
     cx.add_basemap(ax, source=cx.providers.CartoDB.Positron)
 
     # Add labels for top locations
-    for idx, row in gdf.iterrows():
+    for _, row in gdf.iterrows():
         name = row["location_name"]
         # Check if the name has already been labeled
         ax.text(
